--- conflicted
+++ resolved
@@ -40,15 +40,11 @@
             print("Error: ", e.details())
             return None
 
-<<<<<<< HEAD
-    def configure(self, config_proto):
-=======
     def configure(self, config: Config):
         if not isinstance(config, Config):
             raise ValueError("config must be an instance of Config")
 
         config.set_device(self)
->>>>>>> 1b4908fc
         try:
             response = self.rpc.Configure(config_proto)
             if self._handle_status_response(response):
