import grpc
import logging
from google.protobuf.empty_pb2 import Empty
from synapse.api.status_pb2 import StatusCode
from synapse.api.synapse_pb2_grpc import SynapseDeviceStub
from synapse.config import Config

DEFAULT_SYNAPSE_PORT = 647


class Device(object):
    sockets = None

    def __init__(self, uri):
        if len(uri.split(":")) != 2:
            self.uri = uri + f":{DEFAULT_SYNAPSE_PORT}"
        else:
            self.uri = uri

        self.channel = grpc.insecure_channel(self.uri)
        self.rpc = SynapseDeviceStub(self.channel)

    def start(self):
        try:
            response = self.rpc.Start(Empty())
            if self._handle_status_response(response):
                return response
        except grpc.RpcError as e:
            print("Error: ", e.details())
        return False

    def stop(self):
        try:
            response = self.rpc.Stop(Empty())
            if self._handle_status_response(response):
                return response
        except grpc.RpcError as e:
            print("Error: ", e.details())
        return False

    def info(self):
        try:
            response = self.rpc.Info(Empty())
            return response
        except grpc.RpcError as e:
            print("Error: ", e.details())
            return None

    def query(self, query):
        try:
            response = self.rpc.Query(query)
            return response
        except grpc.RpcError as e:
            print("Error: ", e.details())
            return None

    def configure(self, config: Config):
        if not isinstance(config, Config):
            raise ValueError("config must be an instance of Config")

        config.set_device(self)
        try:
<<<<<<< HEAD
            print(f"Configuring with proto: {config.to_proto()}")
=======
            logging.debug(config.to_proto())
>>>>>>> a7fe3bf8
            response = self.rpc.Configure(config.to_proto())
            if self._handle_status_response(response):
                return response
        except grpc.RpcError as e:
            logging.error("Error: ", e.details())
        return False

    def _handle_status_response(self, status):
        if status.code != StatusCode.kOk:
            print("Error %d: %s" % (status.code, status.message))
            return False
        else:
            self.sockets = status.sockets
            return True<|MERGE_RESOLUTION|>--- conflicted
+++ resolved
@@ -1,6 +1,8 @@
+import logging
+
 import grpc
-import logging
 from google.protobuf.empty_pb2 import Empty
+
 from synapse.api.status_pb2 import StatusCode
 from synapse.api.synapse_pb2_grpc import SynapseDeviceStub
 from synapse.config import Config
@@ -55,16 +57,11 @@
             return None
 
     def configure(self, config: Config):
-        if not isinstance(config, Config):
-            raise ValueError("config must be an instance of Config")
+        assert (isinstance(config, Config), "config must be an instance of Config")
 
         config.set_device(self)
         try:
-<<<<<<< HEAD
             print(f"Configuring with proto: {config.to_proto()}")
-=======
-            logging.debug(config.to_proto())
->>>>>>> a7fe3bf8
             response = self.rpc.Configure(config.to_proto())
             if self._handle_status_response(response):
                 return response
