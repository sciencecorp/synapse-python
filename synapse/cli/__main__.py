#!/usr/bin/env python
import argparse
import logging
import ipaddress
import sys

from importlib import metadata
<<<<<<< HEAD
from synapse.cli import discover, rpc, streaming, offline_plot, files, taps
=======
from synapse.cli import discover, rpc, streaming, offline_plot, files, deploy
>>>>>>> 51f933b2
from rich.logging import RichHandler
from rich.console import Console
from synapse.utils.discover import find_device_by_name


def is_valid_ip(input_str):
    try:
        ipaddress.ip_address(input_str)
        return True
    except ValueError:
        return False


def setup_device_uri(args):
    if not args.uri:
        # User doesn't want to use something that needs a uri
        return args
    if not is_valid_ip(args.uri):
        # User passed in a name
        console = Console()
        device_ip = find_device_by_name(args.uri, console)
        if not device_ip:
            return None
        args.uri = device_ip
    return args


def main():
    logging.basicConfig(level=logging.INFO, handlers=[RichHandler()])
    parser = argparse.ArgumentParser(
        description="Synapse Device Manager",
        formatter_class=lambda prog: argparse.HelpFormatter(prog, width=124),
    )
    parser.add_argument(
        "--uri",
        "-u",
        help="The device identifier to connect to. Can either be the IP address or name",
        type=str,
        default=None,
    )
    parser.add_argument(
        "--version",
        action="version",
        version="synapsectl %s" % metadata.version("science-synapse"),
    )
    parser.add_argument(
        "--verbose",
        "-v",
        action="store_true",
        default=False,
        help="Enable verbose output",
    )
    subparsers = parser.add_subparsers(title="Commands")
    discover.add_commands(subparsers)
    rpc.add_commands(subparsers)
    streaming.add_commands(subparsers)
    offline_plot.add_commands(subparsers)
    files.add_commands(subparsers)
<<<<<<< HEAD
    taps.add_commands(subparsers)

=======
    deploy.add_commands(subparsers)
>>>>>>> 51f933b2
    args = parser.parse_args()

    # If we need to setup the device URI, do that now
    args = setup_device_uri(args)
    if not args:
        return

    try:
        if hasattr(args, "func"):
            args.func(args)
        else:
            parser.print_help()
    except Exception as e:
        console = Console()
        console.log(f"[bold red] Uncaught error during function. Why: {e}")
        parser.print_help()
    except KeyboardInterrupt:
        print("User cancelled request")


if __name__ == "__main__":
    try:
        main()
    except Exception as e:
        print(f"Uncaught error in CLI. Why: {e}")
        sys.exit(1)<|MERGE_RESOLUTION|>--- conflicted
+++ resolved
@@ -5,11 +5,7 @@
 import sys
 
 from importlib import metadata
-<<<<<<< HEAD
-from synapse.cli import discover, rpc, streaming, offline_plot, files, taps
-=======
-from synapse.cli import discover, rpc, streaming, offline_plot, files, deploy
->>>>>>> 51f933b2
+from synapse.cli import discover, rpc, streaming, offline_plot, files, deploy, taps
 from rich.logging import RichHandler
 from rich.console import Console
 from synapse.utils.discover import find_device_by_name
@@ -68,12 +64,8 @@
     streaming.add_commands(subparsers)
     offline_plot.add_commands(subparsers)
     files.add_commands(subparsers)
-<<<<<<< HEAD
     taps.add_commands(subparsers)
-
-=======
     deploy.add_commands(subparsers)
->>>>>>> 51f933b2
     args = parser.parse_args()
 
     # If we need to setup the device URI, do that now
